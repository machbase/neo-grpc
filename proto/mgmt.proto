syntax = "proto3";

package mgmt;

option go_package = "github.com/machbase/neo-grpc/mgmt";

service Management {
    rpc ListKey(ListKeyRequest) returns (ListKeyResponse) {}
    rpc GenKey(GenKeyRequest) returns (GenKeyResponse) {}
    rpc DelKey(DelKeyRequest) returns (DelKeyResponse) {}
    rpc ServerKey(ServerKeyRequest) returns (ServerKeyResponse) {}
    rpc ListSshKey(ListSshKeyRequest) returns (ListSshKeyResponse) {}
    rpc AddSshKey(AddSshKeyRequest) returns (AddSshKeyResponse) {}
    rpc DelSshKey(DelSshKeyRequest) returns (DelSshKeyResponse) {}
    rpc Shutdown(ShutdownRequest) returns (ShutdownResponse) {}
<<<<<<< HEAD
    rpc ListConnector(ListConnectorRequest) returns (ListConnectorResponse) {}
    rpc AddConnector(AddConnectorRequest) returns (AddConnectorResponse) {}
    rpc DelConnector(DelConnectorRequest) returns (DelConnectorResponse) {}
    rpc TestConnector(TestConnectorRequest) returns (TestConnectorResponse) {}
}

message ListConnectorRequest{
}

message ListConnectorResponse {
    bool success = 1;
    string reason = 2;
    string elapse = 3;
    repeated Connector connectors = 4;
}

message Connector {
    string name = 1;
    string type = 2;
    string path = 3;
}

message AddConnectorRequest{
    string name = 1;
    string type = 2;
    string path = 3;
}

message AddConnectorResponse {
    bool success = 1;
    string reason = 2;
    string elapse = 3;
}

message DelConnectorRequest{
    string name = 1;
}

message DelConnectorResponse {
=======
    rpc ListShell(ListShellRequest) returns (ListShellResponse) {}
    rpc AddShell(AddShellRequest) returns (AddShellResponse) {}
    rpc DelShell(DelShellRequest) returns (DelShellResponse) {}
}

message ListShellRequest{
}

message ListShellResponse {
    bool success = 1;
    string reason = 2;
    string elapse = 3;
    repeated ShellDefinition shells = 4;
}

message ShellDefinition {
    string id = 1;
    string name = 2;
    string command = 3;
}

message AddShellRequest{
    string name = 1;
    string command = 2;
}

message AddShellResponse {
>>>>>>> 7ed0f119
    bool success = 1;
    string reason = 2;
    string elapse = 3;
}

<<<<<<< HEAD
message TestConnectorRequest{
    string name = 1;
}

message TestConnectorResponse{
=======
message DelShellRequest{
    string id = 1;
}

message DelShellResponse {
>>>>>>> 7ed0f119
    bool success = 1;
    string reason = 2;
    string elapse = 3;
}

message ListSshKeyRequest {
}

message ListSshKeyResponse {
    bool success = 1;
    string reason = 2;
    string elapse = 3;
    repeated SshKey sshKeys = 4;
}

message SshKey {
    string keyType = 1;
    string fingerprint = 2;
    string comment = 3;
}

message AddSshKeyRequest {
    string keyType = 1;
    string key = 2;
    string comment = 3;
}

message AddSshKeyResponse {
    bool success = 1;
    string reason = 2;
    string elapse = 3;
}

message DelSshKeyRequest {
    string fingerprint = 1;
}

message DelSshKeyResponse {
    bool success = 1;
    string reason = 2;
    string elapse = 3;
}

message ListKeyRequest {
}

message ListKeyResponse {
    bool success = 1;
    string reason = 2;
    string elapse = 3;
    repeated KeyInfo keys = 4;
}

message GenKeyRequest {
    string id = 1;
    string type = 2;      // rsa, ecdsa
    int64  notBefore = 3; // unix epoch in seconds
    int64  notAfter = 4;  // unix epoch in seconds
}

message GenKeyResponse {
    bool success = 1;
    string reason = 2;
    string elapse = 3;
    string id = 4;
    string token = 5;
    string key = 6;
    string certificate = 7;
}

message DelKeyRequest {
    string id = 1;
}

message DelKeyResponse {
    bool success = 1;
    string reason = 2;
    string elapse = 3;
}

message KeyInfo {
    string id = 1;
    int64  notBefore = 3;
    int64  notAfter = 4;
}

message ServerKeyRequest {
}

message ServerKeyResponse {
    bool success = 1;
    string reason = 2;
    string elapse = 3;
    string certificate = 4;
}

message ShutdownRequest {
}

message ShutdownResponse {
    bool success = 1;
    string reason = 2;
    string elapse = 3;
}

message ServerInfoRequest {
}

message ServerInfo {
    bool success = 1;
    string reason = 2;
    string elapse = 3;
    Version version = 4;
    Runtime runtime = 5;
}

message Version {
    int32 major = 1;
    int32 minor = 2;
    int32 patch = 3;
    string gitSHA = 4;
    string buildTimestamp = 5;
    string buildCompiler = 6;
    string engine = 7;
}

message Runtime {
    string OS             = 1;
    string arch           = 2;
    int32  pid            = 3;
    int64  uptimeInSecond = 4;
    int32  processes      = 5;
    int32  goroutines     = 6;
    uint64  memSys        = 7;
    uint64  memHeapSys    = 8;
    uint64  memHeapAlloc  = 9;
    uint64  memHeapInUse  = 10;
    uint64  memStackSys   = 11;
    uint64  memStackInUse = 12;
}
<|MERGE_RESOLUTION|>--- conflicted
+++ resolved
@@ -13,13 +13,52 @@
     rpc AddSshKey(AddSshKeyRequest) returns (AddSshKeyResponse) {}
     rpc DelSshKey(DelSshKeyRequest) returns (DelSshKeyResponse) {}
     rpc Shutdown(ShutdownRequest) returns (ShutdownResponse) {}
-<<<<<<< HEAD
+    rpc ListShell(ListShellRequest) returns (ListShellResponse) {}
+    rpc AddShell(AddShellRequest) returns (AddShellResponse) {}
+    rpc DelShell(DelShellRequest) returns (DelShellResponse) {}
     rpc ListConnector(ListConnectorRequest) returns (ListConnectorResponse) {}
     rpc AddConnector(AddConnectorRequest) returns (AddConnectorResponse) {}
     rpc DelConnector(DelConnectorRequest) returns (DelConnectorResponse) {}
     rpc TestConnector(TestConnectorRequest) returns (TestConnectorResponse) {}
 }
 
+message ListShellRequest{
+}
+
+message ListShellResponse {
+    bool success = 1;
+    string reason = 2;
+    string elapse = 3;
+    repeated ShellDefinition shells = 4;
+}
+
+message ShellDefinition {
+    string id = 1;
+    string name = 2;
+    string command = 3;
+}
+
+message AddShellRequest{
+    string name = 1;
+    string command = 2;
+}
+
+message AddShellResponse {
+    bool success = 1;
+    string reason = 2;
+    string elapse = 3;
+}
+
+message DelShellRequest{
+    string id = 1;
+}
+
+message DelShellResponse {
+    bool success = 1;
+    string reason = 2;
+    string elapse = 3;
+}
+
 message ListConnectorRequest{
 }
 
@@ -53,53 +92,16 @@
 }
 
 message DelConnectorResponse {
-=======
-    rpc ListShell(ListShellRequest) returns (ListShellResponse) {}
-    rpc AddShell(AddShellRequest) returns (AddShellResponse) {}
-    rpc DelShell(DelShellRequest) returns (DelShellResponse) {}
-}
-
-message ListShellRequest{
-}
-
-message ListShellResponse {
-    bool success = 1;
-    string reason = 2;
-    string elapse = 3;
-    repeated ShellDefinition shells = 4;
-}
-
-message ShellDefinition {
-    string id = 1;
-    string name = 2;
-    string command = 3;
-}
-
-message AddShellRequest{
-    string name = 1;
-    string command = 2;
-}
-
-message AddShellResponse {
->>>>>>> 7ed0f119
-    bool success = 1;
-    string reason = 2;
-    string elapse = 3;
-}
-
-<<<<<<< HEAD
+    bool success = 1;
+    string reason = 2;
+    string elapse = 3;
+}
+
 message TestConnectorRequest{
     string name = 1;
 }
 
 message TestConnectorResponse{
-=======
-message DelShellRequest{
-    string id = 1;
-}
-
-message DelShellResponse {
->>>>>>> 7ed0f119
     bool success = 1;
     string reason = 2;
     string elapse = 3;
